--- conflicted
+++ resolved
@@ -27,13 +27,8 @@
 
   # The following adds the Cupertino Icons font to your application.
   # Use with the CupertinoIcons class for iOS style icons.
-<<<<<<< HEAD
-  cupertino_icons: ^1.0.0
-  animated_digit: any
-=======
   cupertino_icons: any
   animated_digit: ^1.0.2
->>>>>>> 9178b321
 
 dev_dependencies:
   flutter_test:
